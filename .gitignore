# Auto-generated files
*~
*.dSYM
.vscode
.DS_Store

# Prerequisites
*.d

# Compiled Object files
*.slo
*.lo
*.o
*.obj

# Precompiled Headers
*.gch
*.pch

# Compiled Dynamic libraries
*.so
*.dylib
*.dll

# Fortran module files
*.mod
*.smod

# Compiled Static libraries
*.lai
*.la
*.a
*.lib

# Executables
*.exe
*.out
*.app

<<<<<<< HEAD
examples/NK
build/*.csv
build/*.gen
build/*.mabe
build/MABE

# Vim files
*.swp
=======
# Files open in vim
*.swp

examples/NK
>>>>>>> 21c41ef4
<|MERGE_RESOLUTION|>--- conflicted
+++ resolved
@@ -37,7 +37,9 @@
 *.out
 *.app
 
-<<<<<<< HEAD
+# Files open in vim
+*.swp
+
 examples/NK
 build/*.csv
 build/*.gen
@@ -45,10 +47,4 @@
 build/MABE
 
 # Vim files
-*.swp
-=======
-# Files open in vim
-*.swp
-
-examples/NK
->>>>>>> 21c41ef4
+*.swp