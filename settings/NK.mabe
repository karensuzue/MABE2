<<<<<<< HEAD
random_seed = 1285969064;      // Seed for random number generator; use 0 to base on time.
Population main_pop;            // Collection of organisms
Population next_pop;            // Collection of organisms
Value pop_size = 200;           // Local value variable.
CommandLine cl {                // Handle basic I/O on the command line.
  format = "fitness:max,fitness:mean";// Column format to use in the file.
  target = "main_pop";          // Which population(s) should we print from?
}
EvalNK eval_nk {                // Evaluate bitstrings on an NK fitness lanscape.
  target = "main_pop";          // Which population(s) should we evaluate?
  N = 100;                      // Number of bits required in output
  K = 3;                        // Number of bits used in each gene
  bits_trait = "bits";          // Which trait stores the bit sequence to evaluate?
  fitness_trait = "fitness";    // Which trait should we store NK fitness in?
}
FileOutput output2 {             // Output collected data into a specified file.
  filename = "output.csv";      // Name of file for output data.
  format = "fitness:max,fitness:mean";// Column format to use in the file.
  target = "main_pop";          // Which population(s) should we print from?
  output_updates = "0:1";       // Which updates should we output data?
}
SelectElite select_elite {      // Choose the top fitness organisms for replication.
  select_pop = "main_pop";      // Which population should we select parents from?
  birth_pop = "next_pop";       // Which population should births go into?
  top_count = 1;                // Number of top-fitness orgs to be replicated
  copy_count = 1;               // Number of copies to make of replicated organisms
  fitness_trait = "fitness";    // Which trait provides the fitness value to use?
}
SelectTournament select_tourny { // Select the top fitness organisms from random subgroups for replication.
  select_pop = "main_pop";      // Which population should we select parents from?
  birth_pop = "next_pop";       // Which population should births go into?
  tournament_size = 7;          // Number of orgs in each tournament
  num_tournaments = 1;          // Number of tournaments to run
  fitness_trait = "fitness";    // Which trait provides the fitness value to use?
}
GrowthPlacement place_next {    // Always appened births to the end of a population.
  target = "main_pop,next_pop"; // Population(s) to manage.
}
MovePopulation sync_gen {       // Move organisms from one populaiton to another.
  from_pop = "next_pop";        // Population to move organisms from.
  to_pop = "main_pop";          // Population to move organisms into.
  reset_to = 1;                 // Should we erase organisms at the destination?
}
AnalyzeSystematics sys {        // Module to track the population's phylogeny.
  store_outside = 0;            // Store all taxa that ever existed.(1 = TRUE)
  store_ancestors = 1;          // Store all ancestors of extant taxa.(1 = TRUE)
  taxon_info = "bits";    // Which trait should we identify unique taxa based on
  snapshot_updates = "0:1";    // Which updates should we output a snapshot of the phylogeny?
  data_updates = "0:1";       // Which updates should we output a data from the phylogeny?
}
BitsOrg bits_org {              // Organism consisting of a series of N bits.
  N = 100;                      // Number of bits in organism
  mut_prob = 0.01;              // Probability of each bit mutating on reproduction.
  output_name = "bits";         // Name of variable to contain bit sequence.
  init_random = 1;              // Should we randomize ancestor?  (0 = all zeros)
}

@start(0) print("random_seed = ", random_seed, "\n");
@start(0) inject("bits_org", "main_pop", pop_size);
@update(1000) exit();
=======
random_seed = 0;                // Seed for random number generator; use 0 to base on time.
Var pop_size = 1000;            // Number of organisms to evaluate in the population.
Var num_bits = 100;             // Number of bits in each organism (and the NK landscape)

Population main_pop;            // Main population for managing candidate solutions.
Population next_pop;            // Temporary population while constructing the next generation.

BitsOrg bits_org {              // Organism consisting of a series of N bits.
  output_name = "bits";         // Name of variable to contain bit sequence.
  N = num_bits;                 // Number of bits in organism
  mut_prob = 0.01;	           	// Probability of each bit mutating on reproduction.
};

EvalNK eval_nk {                // Evaluate bitstrings on an NK fitness lanscape.
  N = num_bits;                 // Number of bits required in output
  K = 3;                        // Number of bits used in each gene
  bits_trait = "bits";          // Which trait stores the bit sequence to evaluate?
  fitness_trait = "fitness";    // Which trait should we store NK fitness in?
};

SelectElite elite {             // Choose the top fitness organisms for replication.
  top_count = 5;                // Number of top-fitness orgs to be replicated
  fitness_fun = "fitness";      // Which trait provides the fitness value to use?
};
SelectTournament tournament {   // Select the top fitness organisms from random subgroups for replication.
  tournament_size = 7;          // Number of orgs in each tournament
  fitness_fun = "fitness";      // Which trait provides the fitness value to use?
};

DataFile fit_file { filename="fitness.csv"; };
fit_file.ADD_COLUMN( "Average Fitness", "main_pop.CALC_MEAN('fitness')" );
fit_file.ADD_COLUMN( "Maximum Fitness", "main_pop.CALC_MAX('fitness')" );
fit_file.ADD_COLUMN( "Dominant Fitness", "main_pop.CALC_MODE('fitness')" );

DataFile max_file { filename="max_org.csv"; };
OrgList best_org;
max_file.ADD_SETUP( "best_org = main_pop.FIND_MAX('fitness')" );
max_file.ADD_COLUMN( "Fitness", "best_org.TRAIT('fitness')" );
max_file.ADD_COLUMN( "Genome", "best_org.TRAIT('bits')" );


@START() {
  PRINT("random_seed = ", random_seed, "\n");  // Print seed at run start.
  main_pop.INJECT("bits_org", pop_size);       // Inject starting population.
}

// Actions to perform every update.

// @UPDATE(Var ud IN [100:100]) OrgList altruists = main_pop.FILTER("altruism > 0");
// @BEFOREDIVIDE(OrgList parent IN altruists) PRINT("Altruist Birth!");

@UPDATE(Var ud) {
  IF (ud == 1000) EXIT();

  eval_nk.EVAL(main_pop);
  Var mode_fit = main_pop.CALC_MODE("fitness");
  OrgList list_less = main_pop.FILTER("fitness < ${mode_fit}");
  OrgList list_equ  = main_pop.FILTER("fitness == ${mode_fit}");
  OrgList list_gtr  = main_pop.FILTER("fitness > ${mode_fit}");
  PRINT("UD:", GET_UPDATE(),
        "  MainPopSize=", main_pop.SIZE(),
        "  AveFitness=", main_pop.CALC_MEAN("fitness"),
        "  MaxFitness=", main_pop.CALC_MAX("fitness"),
        "  ModeFitness=", mode_fit,
        "\nMODE_LESS=", list_less.SIZE(),
        "  MODE_EQU=", list_equ.SIZE(),
        "  MODE_GTR=", list_gtr.SIZE(),
       );
  fit_file.WRITE();
  max_file.WRITE();

  OrgList elite_offspring = elite.SELECT(main_pop, next_pop, 25);

  Var num_tournaments = pop_size - elite_offspring.SIZE();  // Calc number of tournaments to run
  OrgList tourny_offspring = tournament.SELECT(main_pop, next_pop, num_tournaments);

  main_pop.REPLACE_WITH(next_pop);
}
>>>>>>> 6f837c21
<|MERGE_RESOLUTION|>--- conflicted
+++ resolved
@@ -1,65 +1,3 @@
-<<<<<<< HEAD
-random_seed = 1285969064;      // Seed for random number generator; use 0 to base on time.
-Population main_pop;            // Collection of organisms
-Population next_pop;            // Collection of organisms
-Value pop_size = 200;           // Local value variable.
-CommandLine cl {                // Handle basic I/O on the command line.
-  format = "fitness:max,fitness:mean";// Column format to use in the file.
-  target = "main_pop";          // Which population(s) should we print from?
-}
-EvalNK eval_nk {                // Evaluate bitstrings on an NK fitness lanscape.
-  target = "main_pop";          // Which population(s) should we evaluate?
-  N = 100;                      // Number of bits required in output
-  K = 3;                        // Number of bits used in each gene
-  bits_trait = "bits";          // Which trait stores the bit sequence to evaluate?
-  fitness_trait = "fitness";    // Which trait should we store NK fitness in?
-}
-FileOutput output2 {             // Output collected data into a specified file.
-  filename = "output.csv";      // Name of file for output data.
-  format = "fitness:max,fitness:mean";// Column format to use in the file.
-  target = "main_pop";          // Which population(s) should we print from?
-  output_updates = "0:1";       // Which updates should we output data?
-}
-SelectElite select_elite {      // Choose the top fitness organisms for replication.
-  select_pop = "main_pop";      // Which population should we select parents from?
-  birth_pop = "next_pop";       // Which population should births go into?
-  top_count = 1;                // Number of top-fitness orgs to be replicated
-  copy_count = 1;               // Number of copies to make of replicated organisms
-  fitness_trait = "fitness";    // Which trait provides the fitness value to use?
-}
-SelectTournament select_tourny { // Select the top fitness organisms from random subgroups for replication.
-  select_pop = "main_pop";      // Which population should we select parents from?
-  birth_pop = "next_pop";       // Which population should births go into?
-  tournament_size = 7;          // Number of orgs in each tournament
-  num_tournaments = 1;          // Number of tournaments to run
-  fitness_trait = "fitness";    // Which trait provides the fitness value to use?
-}
-GrowthPlacement place_next {    // Always appened births to the end of a population.
-  target = "main_pop,next_pop"; // Population(s) to manage.
-}
-MovePopulation sync_gen {       // Move organisms from one populaiton to another.
-  from_pop = "next_pop";        // Population to move organisms from.
-  to_pop = "main_pop";          // Population to move organisms into.
-  reset_to = 1;                 // Should we erase organisms at the destination?
-}
-AnalyzeSystematics sys {        // Module to track the population's phylogeny.
-  store_outside = 0;            // Store all taxa that ever existed.(1 = TRUE)
-  store_ancestors = 1;          // Store all ancestors of extant taxa.(1 = TRUE)
-  taxon_info = "bits";    // Which trait should we identify unique taxa based on
-  snapshot_updates = "0:1";    // Which updates should we output a snapshot of the phylogeny?
-  data_updates = "0:1";       // Which updates should we output a data from the phylogeny?
-}
-BitsOrg bits_org {              // Organism consisting of a series of N bits.
-  N = 100;                      // Number of bits in organism
-  mut_prob = 0.01;              // Probability of each bit mutating on reproduction.
-  output_name = "bits";         // Name of variable to contain bit sequence.
-  init_random = 1;              // Should we randomize ancestor?  (0 = all zeros)
-}
-
-@start(0) print("random_seed = ", random_seed, "\n");
-@start(0) inject("bits_org", "main_pop", pop_size);
-@update(1000) exit();
-=======
 random_seed = 0;                // Seed for random number generator; use 0 to base on time.
 Var pop_size = 1000;            // Number of organisms to evaluate in the population.
 Var num_bits = 100;             // Number of bits in each organism (and the NK landscape)
@@ -137,5 +75,4 @@
   OrgList tourny_offspring = tournament.SELECT(main_pop, next_pop, num_tournaments);
 
   main_pop.REPLACE_WITH(next_pop);
-}
->>>>>>> 6f837c21
+}