--- conflicted
+++ resolved
@@ -36,7 +36,7 @@
 
   class Collection;
 
-  // A curtiously recursive template to create a base class for all collection iterators.
+  // A curiously recursive template to create a base class for all collection iterators.
   template <typename DERIVED_T, typename ORG_T, typename COLLECTION_T=Collection>
   class CollectionIterator_Interface
     : public OrgIterator_Interface<DERIVED_T, ORG_T, emp::match_const_t<Population,COLLECTION_T>>
@@ -130,11 +130,7 @@
       /// Identify how many positions we have.
       size_t GetSize(pop_ptr_t pop_ptr) const {
         if (full_pop) return pop_ptr->GetSize();
-<<<<<<< HEAD
         emp_assert(pop_ptr->GetSize() >= pos_set.GetSize(), pop_ptr->GetSize(), pos_set.GetSize());
-=======
-        emp_assert(pop_ptr->GetSize() >= pos_set.GetSize());
->>>>>>> cde4c758
         return pos_set.CountOnes();
       }
 
